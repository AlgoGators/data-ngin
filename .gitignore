.env
__pycache__/
*pyc
*.log
*.py[cod]
*.so
*.egg
*.egg-info/
*.pyd
*.pyo
*.pdb
dist/
build/
<<<<<<< HEAD
.idea
=======
venv/
>>>>>>> ce2dfce4
<|MERGE_RESOLUTION|>--- conflicted
+++ resolved
@@ -11,8 +11,5 @@
 *.pdb
 dist/
 build/
-<<<<<<< HEAD
-.idea
-=======
 venv/
->>>>>>> ce2dfce4
+.idea